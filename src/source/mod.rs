//! Sources of sound and various filters.

use std::time::Duration;
use std::sync::{Arc, Mutex};

use Sample;

pub use self::amplify::Amplify;
pub use self::blt::BltFilter;
pub use self::buffered::Buffered;
pub use self::channel_volume::ChannelVolume;
pub use self::crossfade::Crossfade;
pub use self::delay::Delay;
pub use self::done::Done;
pub use self::empty::Empty;
pub use self::fadein::FadeIn;
pub use self::elapsed::Elapsed;
pub use self::from_factory::{from_factory, FromFactoryIter};
pub use self::from_iter::{from_iter, FromIter};
pub use self::mix::Mix;
pub use self::pausable::Pausable;
pub use self::periodic::PeriodicAccess;
pub use self::repeat::Repeat;
pub use self::samples_converter::SamplesConverter;
pub use self::sine::SineWave;
pub use self::spatial::Spatial;
pub use self::speed::Speed;
pub use self::stoppable::Stoppable;
pub use self::take::TakeDuration;
pub use self::uniform::UniformSourceIterator;
pub use self::zero::Zero;

mod amplify;
mod blt;
mod buffered;
mod channel_volume;
mod crossfade;
mod delay;
mod done;
mod empty;
mod fadein;
mod elapsed;
mod from_factory;
mod from_iter;
mod mix;
mod pausable;
mod periodic;
mod repeat;
mod samples_converter;
mod sine;
mod spatial;
mod speed;
mod stoppable;
mod take;
mod uniform;
mod zero;

/// A source of samples.
///
/// # A quick lesson about sounds
///
/// ## Sampling
///
/// A sound is a vibration that propagates through air and reaches your ears. This vibration can
/// be represented as an analog signal.
///
/// In order to store this signal in the computer's memory or on the disk, we perform what is
/// called *sampling*. The consists in choosing an interval of time (for example 20µs) and reading
/// the amplitude of the signal at each interval (for example, if the interval is 20µs we read the
/// amplitude every 20µs). By doing so we obtain a list of numerical values, each value being
/// called a *sample*.
///
/// Therefore a sound can be represented in memory by a frequency and a list of samples. The
/// frequency is expressed in hertz and corresponds to the number of samples that have been
/// read per second. For example if we read one sample every 20µs, the frequency would be
/// 50000 Hz. In reality, common values for the frequency are 44100, 48000 and 96000.
///
/// ## Channels
///
/// But a frequency and a list of values only represent one signal. When you listen to a sound,
/// your left and right ears don't receive exactly the same signal. In order to handle this,
/// we usually record not one but two different signals: one for the left ear and one for the right
/// ear. We say that such a sound has two *channels*.
///
/// Sometimes sounds even have five or six channels, each corresponding to a location around the
/// head of the listener.
///
/// The standard in audio manipulation is to *interleave* the multiple channels. In other words,
/// in a sound with two channels the list of samples contains the first sample of the first
/// channel, then the first sample of the second channel, then the second sample of the first
/// channel, then the second sample of the second channel, and so on. The same applies if you have
/// more than two channels. The rodio library only supports this schema.
///
/// Therefore in order to represent a sound in memory in fact we need three characteristics: the
/// frequency, the number of channels, and the list of samples.
///
/// ## The `Source` trait
///
/// A Rust object that represents a sound should implement the `Source` trait.
///
/// The three characteristics that describe a sound are provided through this trait:
///
/// - The number of channels can be retrieved with `channels`.
/// - The frequency can be retrieved with `sample_rate`.
/// - The list of values can be retrieved by iterating on the source. The `Source` trait requires
///   that the `Iterator` trait be implemented as well.
///
/// # Frames
///
/// The samples rate and number of channels of some sound sources can change by itself from time
/// to time.
///
/// > **Note**: As a basic example, if you play two audio files one after the other and treat the
/// > whole as a single source, then the channels and samples rate of that source may change at the
/// > transition between the two files.
///
/// However, for optimization purposes rodio supposes that the number of channels and the frequency
/// stay the same for long periods of time and avoids calling `channels()` and
/// `sample_rate` too frequently.
///
/// In order to properly handle this situation, the `current_frame_len()` method should return
/// the number of samples that remain in the iterator before the samples rate and number of
/// channels can potentially change.
///
pub trait Source: Iterator
where
    Self::Item: Sample,
{
    /// Returns the number of samples before the current frame ends. `None` means "infinite" or
    /// "until the sound ends".
    /// Should never return 0 unless there's no more data.
    ///
    /// After the engine has finished reading the specified number of samples, it will check
    /// whether the value of `channels()` and/or `sample_rate()` have changed.
    fn current_frame_len(&self) -> Option<usize>;

    /// Returns the number of channels. Channels are always interleaved.
    fn channels(&self) -> u16;

    /// Returns the rate at which the source should be played. In number of samples per second.
    fn sample_rate(&self) -> u32;

    /// Returns the total duration of this source, if known.
    ///
    /// `None` indicates at the same time "infinite" or "unknown".
    fn total_duration(&self) -> Option<Duration>;

    /// Stores the source in a buffer in addition to returning it. This iterator can be cloned.
    #[inline]
    fn buffered(self) -> Buffered<Self>
    where
        Self: Sized,
    {
        buffered::buffered(self)
    }

    /// Mixes this source with another one.
    #[inline]
    fn mix<S>(self, other: S) -> Mix<Self, S>
    where
        Self: Sized,
        S: Source,
        S::Item: Sample,
    {
        mix::mix(self, other)
    }

    /// Repeats this source forever.
    ///
    /// Note that this works by storing the data in a buffer, so the amount of memory used is
    /// proportional to the size of the sound.
    #[inline]
    fn repeat_infinite(self) -> Repeat<Self>
    where
        Self: Sized,
    {
        repeat::repeat(self)
    }

    /// Takes a certain duration of this source and then stops.
    #[inline]
    fn take_duration(self, duration: Duration) -> TakeDuration<Self>
    where
        Self: Sized,
    {
        take::take_duration(self, duration)
    }

    /// Delays the sound by a certain duration.
    ///
    /// The rate and channels of the silence will use the same format as the first frame of the
    /// source.
    #[inline]
    fn delay(self, duration: Duration) -> Delay<Self>
    where
        Self: Sized,
    {
        delay::delay(self, duration)
    }

    /// Amplifies the sound by the given value.
    #[inline]
    fn amplify(self, value: f32) -> Amplify<Self>
    where
        Self: Sized,
    {
        amplify::amplify(self, value)
    }

    /// Mixes this sound fading out with another sound fading in for the given duration.
    ///
    /// Only the crossfaded portion (beginning of self, beginning of other) is returned.
    #[inline]
    fn take_crossfade_with<S: Source>(self, other: S, duration: Duration) -> Crossfade<Self, S>
    where
        Self: Sized,
        <S as Iterator>::Item: Sample,
    {
        crossfade::crossfade(self, other, duration)
    }

    /// Fades in the sound.
    #[inline]
    fn fade_in(self, duration: Duration) -> FadeIn<Self>
    where
        Self: Sized,
    {
        fadein::fadein(self, duration)
    }

<<<<<<< HEAD
    /// Updates the supplied `Duration` with the total elapsed time for the source
    ///
    /// This is handy when you need to precisely time stuff to a music track for instance.
    ///
    /// # Example
    ///
    /// ```ignore
    /// use std::time::Duration;
    ///
    /// let duration = Arc::new(Mutex::new(Duration::from_secs(0)));
    /// let source = source.buffered().elapsed(Arc::clone(&duration));
    /// ```
    #[inline]
    fn elapsed(self, duration: Arc<Mutex<Duration>>) -> Elapsed<Self>
    where
        Self: Sized,
    {
        elapsed::elapsed(self, duration)
    }

    /// Calls the `access` closure on `Self` every time `period` elapsed.
=======
    /// Calls the `access` closure on `Self` the first time the source is iterated and every
    /// time `period` elapses.
    ///
    /// Later changes in either `sample_rate()` or `channels_count()` won't be reflected in
    /// the rate of access.
    ///
    /// The rate is based on playback speed, so both the following will call `access` when the
    /// same samples are reached:
    /// `periodic_access(Duration::from_secs(1), ...).speed(2.0)`
    /// `speed(2.0).periodic_access(Duration::from_secs(2), ...)`
>>>>>>> 9c874b76
    #[inline]
    fn periodic_access<F>(self, period: Duration, access: F) -> PeriodicAccess<Self, F>
    where
        Self: Sized,
        F: FnMut(&mut Self),
    {
        periodic::periodic(self, period, access)
    }

    /// Changes the play speed of the sound. Does not adjust the samples, only the play speed.
    #[inline]
    fn speed(self, ratio: f32) -> Speed<Self>
    where
        Self: Sized,
    {
        speed::speed(self, ratio)
    }

    /// Adds a basic reverb effect.
    ///
    /// This function requires the source to implement `Clone`. This can be done by using
    /// `buffered()`.
    ///
    /// # Example
    ///
    /// ```ignore
    /// use std::time::Duration;
    ///
    /// let source = source.buffered().reverb(Duration::from_millis(100), 0.7);
    /// ```
    #[inline]
    fn reverb(self, duration: Duration, amplitude: f32) -> Mix<Self, Delay<Amplify<Self>>>
    where
        Self: Sized + Clone,
    {
        let echo = self.clone().amplify(amplitude).delay(duration);
        self.mix(echo)
    }

    /// Converts the samples of this source to another type.
    #[inline]
    fn convert_samples<D>(self) -> SamplesConverter<Self, D>
    where
        Self: Sized,
        D: Sample,
    {
        SamplesConverter::new(self)
    }

    /// Makes the sound pausable.
    // TODO: add example
    #[inline]
    fn pausable(self, initially_paused: bool) -> Pausable<Self>
    where
        Self: Sized,
    {
        pausable::pausable(self, initially_paused)
    }

    /// Makes the sound stoppable.
    // TODO: add example
    #[inline]
    fn stoppable(self) -> Stoppable<Self>
    where
        Self: Sized,
    {
        stoppable::stoppable(self)
    }

    /// Applies a low-pass filter to the source.
    /// **Warning**: Probably buggy.
    #[inline]
    fn low_pass(self, freq: u32) -> BltFilter<Self>
    where
        Self: Sized,
        Self: Source<Item = f32>,
    {
        blt::low_pass(self, freq)
    }
}

impl<S> Source for Box<dyn Source<Item = S>>
where
    S: Sample,
{
    #[inline]
    fn current_frame_len(&self) -> Option<usize> {
        (**self).current_frame_len()
    }

    #[inline]
    fn channels(&self) -> u16 {
        (**self).channels()
    }

    #[inline]
    fn sample_rate(&self) -> u32 {
        (**self).sample_rate()
    }

    #[inline]
    fn total_duration(&self) -> Option<Duration> {
        (**self).total_duration()
    }
}

impl<S> Source for Box<dyn Source<Item = S> + Send>
where
    S: Sample,
{
    #[inline]
    fn current_frame_len(&self) -> Option<usize> {
        (**self).current_frame_len()
    }

    #[inline]
    fn channels(&self) -> u16 {
        (**self).channels()
    }

    #[inline]
    fn sample_rate(&self) -> u32 {
        (**self).sample_rate()
    }

    #[inline]
    fn total_duration(&self) -> Option<Duration> {
        (**self).total_duration()
    }
}

impl<S> Source for Box<dyn Source<Item = S> + Send + Sync>
where
    S: Sample,
{
    #[inline]
    fn current_frame_len(&self) -> Option<usize> {
        (**self).current_frame_len()
    }

    #[inline]
    fn channels(&self) -> u16 {
        (**self).channels()
    }

    #[inline]
    fn sample_rate(&self) -> u32 {
        (**self).sample_rate()
    }

    #[inline]
    fn total_duration(&self) -> Option<Duration> {
        (**self).total_duration()
    }
}<|MERGE_RESOLUTION|>--- conflicted
+++ resolved
@@ -228,7 +228,6 @@
         fadein::fadein(self, duration)
     }
 
-<<<<<<< HEAD
     /// Updates the supplied `Duration` with the total elapsed time for the source
     ///
     /// This is handy when you need to precisely time stuff to a music track for instance.
@@ -249,8 +248,6 @@
         elapsed::elapsed(self, duration)
     }
 
-    /// Calls the `access` closure on `Self` every time `period` elapsed.
-=======
     /// Calls the `access` closure on `Self` the first time the source is iterated and every
     /// time `period` elapses.
     ///
@@ -261,7 +258,6 @@
     /// same samples are reached:
     /// `periodic_access(Duration::from_secs(1), ...).speed(2.0)`
     /// `speed(2.0).periodic_access(Duration::from_secs(2), ...)`
->>>>>>> 9c874b76
     #[inline]
     fn periodic_access<F>(self, period: Duration, access: F) -> PeriodicAccess<Self, F>
     where
