--- conflicted
+++ resolved
@@ -156,11 +156,8 @@
     SupportedStreamConfig,
 };
 
-<<<<<<< HEAD
 mod channel_bitmask;
-=======
 mod common;
->>>>>>> ea45c17d
 mod conversions;
 mod sink;
 mod spatial_sink;
@@ -176,11 +173,8 @@
 pub mod source;
 pub mod static_buffer;
 
-<<<<<<< HEAD
 pub use crate::channel_bitmask::ChannelBitmask;
-=======
 pub use crate::common::{ChannelCount, SampleRate};
->>>>>>> ea45c17d
 pub use crate::conversions::Sample;
 pub use crate::decoder::Decoder;
 pub use crate::sink::Sink;
