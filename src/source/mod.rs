//! Sources of sound and various filters.

use std::time::Duration;

use cpal::FromSample;

use crate::Sample;

pub use self::amplify::Amplify;
pub use self::blt::BltFilter;
pub use self::buffered::Buffered;
pub use self::channel_volume::ChannelVolume;
pub use self::crossfade::Crossfade;
pub use self::delay::Delay;
pub use self::done::Done;
pub use self::empty::Empty;
pub use self::empty_callback::EmptyCallback;
pub use self::fadein::FadeIn;
pub use self::fadeout::FadeOut;
pub use self::from_factory::{from_factory, FromFactoryIter};
pub use self::from_iter::{from_iter, FromIter};
pub use self::linear_ramp::LinearGainRamp;
pub use self::mix::Mix;
pub use self::pausable::Pausable;
pub use self::periodic::PeriodicAccess;
pub use self::position::TrackPosition;
pub use self::repeat::Repeat;
pub use self::samples_converter::SamplesConverter;
pub use self::sine::SineWave;
pub use self::skip::SkipDuration;
pub use self::skippable::Skippable;
pub use self::spatial::Spatial;
pub use self::speed::Speed;
pub use self::stoppable::Stoppable;
pub use self::take::TakeDuration;
pub use self::uniform::UniformSourceIterator;
pub use self::zero::Zero;

mod amplify;
mod blt;
mod buffered;
mod channel_volume;
mod crossfade;
mod delay;
mod done;
mod empty;
mod empty_callback;
mod fadein;
mod fadeout;
mod from_factory;
mod from_iter;
mod linear_ramp;
mod mix;
mod pausable;
mod periodic;
mod position;
mod repeat;
mod samples_converter;
mod sine;
mod skip;
mod skippable;
mod spatial;
mod speed;
mod stoppable;
mod take;
mod uniform;
mod zero;

/// A source of samples.
///
/// # A quick lesson about sounds
///
/// ## Sampling
///
/// A sound is a vibration that propagates through air and reaches your ears. This vibration can
/// be represented as an analog signal.
///
/// In order to store this signal in the computer's memory or on the disk, we perform what is
/// called *sampling*. The consists in choosing an interval of time (for example 20µs) and reading
/// the amplitude of the signal at each interval (for example, if the interval is 20µs we read the
/// amplitude every 20µs). By doing so we obtain a list of numerical values, each value being
/// called a *sample*.
///
/// Therefore a sound can be represented in memory by a frequency and a list of samples. The
/// frequency is expressed in hertz and corresponds to the number of samples that have been
/// read per second. For example if we read one sample every 20µs, the frequency would be
/// 50000 Hz. In reality, common values for the frequency are 44100, 48000 and 96000.
///
/// ## Channels
///
/// But a frequency and a list of values only represent one signal. When you listen to a sound,
/// your left and right ears don't receive exactly the same signal. In order to handle this,
/// we usually record not one but two different signals: one for the left ear and one for the right
/// ear. We say that such a sound has two *channels*.
///
/// Sometimes sounds even have five or six channels, each corresponding to a location around the
/// head of the listener.
///
/// The standard in audio manipulation is to *interleave* the multiple channels. In other words,
/// in a sound with two channels the list of samples contains the first sample of the first
/// channel, then the first sample of the second channel, then the second sample of the first
/// channel, then the second sample of the second channel, and so on. The same applies if you have
/// more than two channels. The rodio library only supports this schema.
///
/// Therefore in order to represent a sound in memory in fact we need three characteristics: the
/// frequency, the number of channels, and the list of samples.
///
/// ## The `Source` trait
///
/// A Rust object that represents a sound should implement the `Source` trait.
///
/// The three characteristics that describe a sound are provided through this trait:
///
/// - The number of channels can be retrieved with `channels`.
/// - The frequency can be retrieved with `sample_rate`.
/// - The list of values can be retrieved by iterating on the source. The `Source` trait requires
///   that the `Iterator` trait be implemented as well.
///
/// # Frames
///
/// The samples rate and number of channels of some sound sources can change by itself from time
/// to time.
///
/// > **Note**: As a basic example, if you play two audio files one after the other and treat the
/// > whole as a single source, then the channels and samples rate of that source may change at the
/// > transition between the two files.
///
/// However, for optimization purposes rodio supposes that the number of channels and the frequency
/// stay the same for long periods of time and avoids calling `channels()` and
/// `sample_rate` too frequently.
///
/// In order to properly handle this situation, the `current_frame_len()` method should return
/// the number of samples that remain in the iterator before the samples rate and number of
/// channels can potentially change.
///
pub trait Source: Iterator
where
    Self::Item: Sample,
{
    /// Returns the number of samples before the current frame ends. `None` means "infinite" or
    /// "until the sound ends".
    /// Should never return 0 unless there's no more data.
    ///
    /// After the engine has finished reading the specified number of samples, it will check
    /// whether the value of `channels()` and/or `sample_rate()` have changed.
    fn current_frame_len(&self) -> Option<usize>;

    /// Returns the number of channels. Channels are always interleaved.
    fn channels(&self) -> u16;

    /// Returns the rate at which the source should be played. In number of samples per second.
    fn sample_rate(&self) -> u32;

    /// Returns the total duration of this source, if known.
    ///
    /// `None` indicates at the same time "infinite" or "unknown".
    fn total_duration(&self) -> Option<Duration>;

    /// Stores the source in a buffer in addition to returning it. This iterator can be cloned.

    #[inline]
    fn buffered(self) -> Buffered<Self>
    where
        Self: Sized,
    {
        buffered::buffered(self)
    }

    /// Mixes this source with another one.
    #[inline]
    fn mix<S>(self, other: S) -> Mix<Self, S>
    where
        Self: Sized,
        Self::Item: FromSample<S::Item>,
        S: Source,
        S::Item: Sample,
    {
        mix::mix(self, other)
    }

    /// Repeats this source forever.
    ///
    /// Note that this works by storing the data in a buffer, so the amount of memory used is
    /// proportional to the size of the sound.
    #[inline]
    fn repeat_infinite(self) -> Repeat<Self>
    where
        Self: Sized,
    {
        repeat::repeat(self)
    }

    /// Takes a certain duration of this source and then stops.
    #[inline]
    fn take_duration(self, duration: Duration) -> TakeDuration<Self>
    where
        Self: Sized,
    {
        take::take_duration(self, duration)
    }

    /// Delays the sound by a certain duration.
    ///
    /// The rate and channels of the silence will use the same format as the first frame of the
    /// source.
    #[inline]
    fn delay(self, duration: Duration) -> Delay<Self>
    where
        Self: Sized,
    {
        delay::delay(self, duration)
    }

    /// Immediately skips a certain duration of this source.
    ///
    /// If the specified duration is longer than the source itself, `skip_duration` will skip to the end of the source.
    #[inline]
    fn skip_duration(self, duration: Duration) -> SkipDuration<Self>
    where
        Self: Sized,
    {
        skip::skip_duration(self, duration)
    }

    /// Amplifies the sound by the given value.
    #[inline]
    fn amplify(self, value: f32) -> Amplify<Self>
    where
        Self: Sized,
    {
        amplify::amplify(self, value)
    }

    /// Mixes this sound fading out with another sound fading in for the given duration.
    ///
    /// Only the crossfaded portion (beginning of self, beginning of other) is returned.
    #[inline]
    fn take_crossfade_with<S: Source>(self, other: S, duration: Duration) -> Crossfade<Self, S>
    where
        Self: Sized,
        Self::Item: FromSample<S::Item>,
        <S as Iterator>::Item: Sample,
    {
        crossfade::crossfade(self, other, duration)
    }

    /// Fades in the sound.
    #[inline]
    fn fade_in(self, duration: Duration) -> FadeIn<Self>
    where
        Self: Sized,
    {
        fadein::fadein(self, duration)
    }

<<<<<<< HEAD
    /// Applies a linear gain ramp to the sound
=======
    /// Fades out the sound.
    #[inline]
    fn fade_out(self, duration: Duration) -> FadeOut<Self>
    where
        Self: Sized,
    {
        fadeout::fadeout(self, duration)
    }

    /// Applies a linear gain ramp to the sound.
    ///
    /// If `clamp_end` is `true`, all samples subsequent to the end of the ramp
    /// will be scaled by the `end_value`. If `clamp_end` is `false`, all
    /// subsequent samples will not have any scaling applied.
>>>>>>> 4805661c
    #[inline]
    fn linear_gain_ramp(
        self,
        duration: Duration,
        start_value: f32,
        end_value: f32,
<<<<<<< HEAD
=======
        clamp_end: bool,
>>>>>>> 4805661c
    ) -> LinearGainRamp<Self>
    where
        Self: Sized,
    {
<<<<<<< HEAD
        linear_ramp::linear_gain_ramp(self, duration, start_value, end_value)
=======
        linear_ramp::linear_gain_ramp(self, duration, start_value, end_value, clamp_end)
>>>>>>> 4805661c
    }

    /// Calls the `access` closure on `Self` the first time the source is iterated and every
    /// time `period` elapses.
    ///
    /// Later changes in either `sample_rate()` or `channels_count()` won't be reflected in
    /// the rate of access.
    ///
    /// The rate is based on playback speed, so both the following will call `access` when the
    /// same samples are reached:
    /// `periodic_access(Duration::from_secs(1), ...).speed(2.0)`
    /// `speed(2.0).periodic_access(Duration::from_secs(2), ...)`
    #[inline]
    fn periodic_access<F>(self, period: Duration, access: F) -> PeriodicAccess<Self, F>
    where
        Self: Sized,
        F: FnMut(&mut Self),
    {
        periodic::periodic(self, period, access)
    }

    /// Changes the play speed of the sound. Does not adjust the samples, only the play speed.
    #[inline]
    fn speed(self, ratio: f32) -> Speed<Self>
    where
        Self: Sized,
    {
        speed::speed(self, ratio)
    }

    /// Adds a basic reverb effect.
    ///
    /// This function requires the source to implement `Clone`. This can be done by using
    /// `buffered()`.
    ///
    /// # Example
    ///
    /// ```ignore
    /// use std::time::Duration;
    ///
    /// let source = source.buffered().reverb(Duration::from_millis(100), 0.7);
    /// ```
    #[inline]
    fn reverb(self, duration: Duration, amplitude: f32) -> Mix<Self, Delay<Amplify<Self>>>
    where
        Self: Sized + Clone,
    {
        let echo = self.clone().amplify(amplitude).delay(duration);
        self.mix(echo)
    }

    /// Converts the samples of this source to another type.
    #[inline]
    fn convert_samples<D>(self) -> SamplesConverter<Self, D>
    where
        Self: Sized,
        D: Sample,
    {
        SamplesConverter::new(self)
    }

    /// Makes the sound pausable.
    // TODO: add example
    #[inline]
    fn pausable(self, initially_paused: bool) -> Pausable<Self>
    where
        Self: Sized,
    {
        pausable::pausable(self, initially_paused)
    }

    /// Makes the sound stoppable.
    // TODO: add example
    #[inline]
    fn stoppable(self) -> Stoppable<Self>
    where
        Self: Sized,
    {
        stoppable::stoppable(self)
    }

    fn skippable(self) -> Skippable<Self>
    where
        Self: Sized,
    {
        skippable::skippable(self)
    }

    /// Start tracking the elapsed duration since the start of the underlying
    /// source.
    ///
    /// If a speedup and or delay is applied after this that will not be reflected
    /// in the position returned by [`get_pos`](TrackPosition::get_pos).
    ///
    /// This can get confusing when using [`get_pos()`](TrackPosition::get_pos)
    /// together with [`Source::try_seek()`] as the the latter does take all
    /// speedup's and delay's into account. Its recommended therefore to apply
    /// track_position after speedup's and delay's.
    fn track_position(self) -> TrackPosition<Self>
    where
        Self: Sized,
    {
        position::track_position(self)
    }

    /// Applies a low-pass filter to the source.
    /// **Warning**: Probably buggy.
    #[inline]
    fn low_pass(self, freq: u32) -> BltFilter<Self>
    where
        Self: Sized,
        Self: Source<Item = f32>,
    {
        blt::low_pass(self, freq)
    }

    /// Applies a high-pass filter to the source.
    #[inline]
    fn high_pass(self, freq: u32) -> BltFilter<Self>
    where
        Self: Sized,
        Self: Source<Item = f32>,
    {
        blt::high_pass(self, freq)
    }

    /// Applies a low-pass filter to the source while allowing the q (bandwidth) to be changed.
    #[inline]
    fn low_pass_with_q(self, freq: u32, q: f32) -> BltFilter<Self>
    where
        Self: Sized,
        Self: Source<Item = f32>,
    {
        blt::low_pass_with_q(self, freq, q)
    }

    /// Applies a high-pass filter to the source while allowing the q (bandwidth) to be changed.
    #[inline]
    fn high_pass_with_q(self, freq: u32, q: f32) -> BltFilter<Self>
    where
        Self: Sized,
        Self: Source<Item = f32>,
    {
        blt::high_pass_with_q(self, freq, q)
    }

    // There is no `can_seek()` method as it is impossible to use correctly. Between
    // checking if a source supports seeking and actually seeking the sink can
    // switch to a new source.

    /// Attempts to seek to a given position in the current source.
    ///
    /// As long as the duration of the source is known seek is guaranteed to saturate
    /// at the end of the source. For example given a source that reports a total duration
    /// of 42 seconds calling `try_seek()` with 60 seconds as argument will seek to
    /// 42 seconds.
    ///
    /// # Errors
    /// This function will return [`SeekError::NotSupported`] if one of the underlying
    /// sources does not support seeking.
    ///
    /// It will return an error if an implementation ran
    /// into one during the seek.  
    ///
    /// Seeking beyond the end of a source might return an error if the total duration of
    /// the source is not known.
    #[allow(unused_variables)]
    fn try_seek(&mut self, pos: Duration) -> Result<(), SeekError> {
        Err(SeekError::NotSupported {
            underlying_source: std::any::type_name::<Self>(),
        })
    }
}

// We might add decoders requiring new error types, without non_exhaustive
// this would break users builds
#[non_exhaustive]
#[derive(Debug, thiserror::Error)]
pub enum SeekError {
    #[error("Streaming is not supported by source: {underlying_source}")]
    NotSupported { underlying_source: &'static str },
    #[cfg(feature = "symphonia")]
    #[error("Error seeking: {0}")]
    SymphoniaDecoder(#[from] crate::decoder::symphonia::SeekError),
    #[cfg(feature = "wav")]
    #[error("Error seeking in wav source: {0}")]
    HoundDecoder(std::io::Error),
    #[error("An error occurred")]
    Other(Box<dyn std::error::Error + Send>),
}

impl SeekError {
    pub fn source_intact(&self) -> bool {
        match self {
            SeekError::NotSupported { .. } => true,
            #[cfg(feature = "symphonia")]
            SeekError::SymphoniaDecoder(_) => false,
            #[cfg(feature = "wav")]
            SeekError::HoundDecoder(_) => false,
            SeekError::Other(_) => false,
        }
    }
}

macro_rules! source_pointer_impl {
    ($($sig:tt)+) => {
        impl $($sig)+ {
            #[inline]
            fn current_frame_len(&self) -> Option<usize> {
                (**self).current_frame_len()
            }

            #[inline]
            fn channels(&self) -> u16 {
                (**self).channels()
            }

            #[inline]
            fn sample_rate(&self) -> u32 {
                (**self).sample_rate()
            }

            #[inline]
            fn total_duration(&self) -> Option<Duration> {
                (**self).total_duration()
            }

            #[inline]
            fn try_seek(&mut self, pos: Duration) -> Result<(), SeekError> {
                (**self).try_seek(pos)
            }
        }
    };
}

source_pointer_impl!(<S> Source for Box<dyn Source<Item = S>> where S: Sample,);

source_pointer_impl!(<S> Source for Box<dyn Source<Item = S> + Send> where S: Sample,);

source_pointer_impl!(<S> Source for Box<dyn Source<Item = S> + Send + Sync> where S: Sample,);

source_pointer_impl!(<'a, S, C> Source for &'a mut C where S: Sample, C: Source<Item = S>,);<|MERGE_RESOLUTION|>--- conflicted
+++ resolved
@@ -253,9 +253,6 @@
         fadein::fadein(self, duration)
     }
 
-<<<<<<< HEAD
-    /// Applies a linear gain ramp to the sound
-=======
     /// Fades out the sound.
     #[inline]
     fn fade_out(self, duration: Duration) -> FadeOut<Self>
@@ -270,26 +267,18 @@
     /// If `clamp_end` is `true`, all samples subsequent to the end of the ramp
     /// will be scaled by the `end_value`. If `clamp_end` is `false`, all
     /// subsequent samples will not have any scaling applied.
->>>>>>> 4805661c
     #[inline]
     fn linear_gain_ramp(
         self,
         duration: Duration,
         start_value: f32,
         end_value: f32,
-<<<<<<< HEAD
-=======
         clamp_end: bool,
->>>>>>> 4805661c
     ) -> LinearGainRamp<Self>
     where
         Self: Sized,
     {
-<<<<<<< HEAD
-        linear_ramp::linear_gain_ramp(self, duration, start_value, end_value)
-=======
         linear_ramp::linear_gain_ramp(self, duration, start_value, end_value, clamp_end)
->>>>>>> 4805661c
     }
 
     /// Calls the `access` closure on `Self` the first time the source is iterated and every
