--- conflicted
+++ resolved
@@ -103,7 +103,6 @@
         self.handle.append(source);
     }
 
-<<<<<<< HEAD
     /// Gets the volume of the sound.
     ///
     /// The value `1.0` is the "normal" volume (unfiltered input). Any value other than 1.0 will
@@ -111,7 +110,7 @@
     #[inline]
     pub fn get_volume(&self) -> f32 {
         self.handle.get_volume()
-=======
+    }
     /// Resumes playback of a paused sound.
     #[inline]
     pub fn play(&self) {
@@ -130,7 +129,6 @@
     /// Sounds can be paused and resumed using pause() and play().  This gets if a sound is paused.
     pub fn is_paused(&self) -> bool {
         self.handle.is_paused()
->>>>>>> 755a5ea3
     }
 
     /// Changes the volume of the sound.
