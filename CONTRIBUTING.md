--- conflicted
+++ resolved
@@ -140,10 +140,18 @@
 how to approach a particular task or contribution, don't hesitate to
 reach out to the maintainers for guidance.
 
-<<<<<<< HEAD
-## Guidelines for Maintainers
+# Guidelines for Maintainers
 
-### Release Procedure
+Guidelines for those with write access to rodio. Adhere to them as long as makes
+sense. This is a work in progress, more might follow as we get to know
+what works. 
+
+Please feel free to open an issue and discuss these if you have a suggestion.
+
+Do not merge your own code to main, unless of course its a trivial change.
+For example spelling/grammar or fixing up a PR by someone else.
+
+## Release Procedure
 
 The project is built automatically by a GitHub action when a new revision is pushed to the master branch.
 The crate is published by triggering `.github/workflows/manual.yml` GitHub action.
@@ -153,15 +161,4 @@
 1. Update `project.version` field in `Cargo.toml`.
 2. Push the changes to the `master` branch.
 3. Wait until GitHub build job completes successfully.
-4. [On the Actions page](https://github.com/RustAudio/rodio/actions) start `.github/workflows/manual.yml`.
-=======
-# Guidelines for Maintainers
-Guidelines for those with write access to rodio. Adhere to them as long as makes
-sense. This is a work in progress, more might follow as we get to know
-what works. 
-
-Please feel free to open an issue and discuss these if you have a suggestion.
-
-1. Do not merge your own code to main, unless of course its a trivial change.
-   For example spelling/grammar or fixing up a PR by someone else.
->>>>>>> 11fc2e4b
+4. [On the Actions page](https://github.com/RustAudio/rodio/actions) start `.github/workflows/manual.yml`.