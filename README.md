# Audio playback library

[![Build Status](https://travis-ci.org/tomaka/rodio.svg?branch=master)](https://travis-ci.org/tomaka/rodio)
[![](http://meritbadge.herokuapp.com/rodio)](https://crates.io/crates/rodio)

Rust playback library.

 - Playback is handled by [cpal](https://github.com/tomaka/cpal).
 - WAV decoding is handled by [hound](https://github.com/ruud-v-a/hound).
<<<<<<< HEAD
 - Vorbis decoding is handled by [vorbis-rs](https://github.com/tomaka/vorbis-rs) (which uses bindings to a C library).
 - MP3 decoding is handled by [simplemad](https://github.com/bendykst/simple-mad.rs) (which uses bindings to a C library)
=======
 - Vorbis decoding is handled by [lewton](https://github.com/est31/lewton).
 - Flac decoding is handled by [claxon](https://github.com/ruuda/claxon).
>>>>>>> 96fcb331

# [Documentation](http://docs.rs/rodio)

[The documentation](http://docs.rs/rodio) contains an introduction to the library.<|MERGE_RESOLUTION|>--- conflicted
+++ resolved
@@ -7,13 +7,9 @@
 
  - Playback is handled by [cpal](https://github.com/tomaka/cpal).
  - WAV decoding is handled by [hound](https://github.com/ruud-v-a/hound).
-<<<<<<< HEAD
- - Vorbis decoding is handled by [vorbis-rs](https://github.com/tomaka/vorbis-rs) (which uses bindings to a C library).
  - MP3 decoding is handled by [simplemad](https://github.com/bendykst/simple-mad.rs) (which uses bindings to a C library)
-=======
  - Vorbis decoding is handled by [lewton](https://github.com/est31/lewton).
  - Flac decoding is handled by [claxon](https://github.com/ruuda/claxon).
->>>>>>> 96fcb331
 
 # [Documentation](http://docs.rs/rodio)
 
